// Note the second line of this file must ALWAYS be the git SHA, third line ALWAYS the git SHA update time
#define LLFIO_PREVIOUS_COMMIT_REF    dbf76606c10d325eee673b82173ec0897e0db3ff
<<<<<<< HEAD
#define LLFIO_PREVIOUS_COMMIT_DATE   "2019-10-07 09:55:37 +00:00"
=======
#define LLFIO_PREVIOUS_COMMIT_DATE   "2019-10-07 09:54:55 +00:00"
>>>>>>> 29b50c51
#define LLFIO_PREVIOUS_COMMIT_UNIQUE dbf76606<|MERGE_RESOLUTION|>--- conflicted
+++ resolved
@@ -1,8 +1,4 @@
 // Note the second line of this file must ALWAYS be the git SHA, third line ALWAYS the git SHA update time
-#define LLFIO_PREVIOUS_COMMIT_REF    dbf76606c10d325eee673b82173ec0897e0db3ff
-<<<<<<< HEAD
-#define LLFIO_PREVIOUS_COMMIT_DATE   "2019-10-07 09:55:37 +00:00"
-=======
-#define LLFIO_PREVIOUS_COMMIT_DATE   "2019-10-07 09:54:55 +00:00"
->>>>>>> 29b50c51
-#define LLFIO_PREVIOUS_COMMIT_UNIQUE dbf76606+#define LLFIO_PREVIOUS_COMMIT_REF    efb2cc2069d8b7fbad0ff43205ab5bbc73f7ce90
+#define LLFIO_PREVIOUS_COMMIT_DATE   "2019-10-07 10:23:15 +00:00"
+#define LLFIO_PREVIOUS_COMMIT_UNIQUE efb2cc20