--- conflicted
+++ resolved
@@ -1,10 +1,4 @@
 // Note the second line of this file must ALWAYS be the git SHA, third line ALWAYS the git SHA update time
-<<<<<<< HEAD
-#define LLFIO_PREVIOUS_COMMIT_REF    efb2cc2069d8b7fbad0ff43205ab5bbc73f7ce90
-#define LLFIO_PREVIOUS_COMMIT_DATE   "2019-10-07 10:23:15 +00:00"
-#define LLFIO_PREVIOUS_COMMIT_UNIQUE efb2cc20
-=======
 #define LLFIO_PREVIOUS_COMMIT_REF    8613f89fd6249cac815c7c1f1bdf3056c8478c3e
 #define LLFIO_PREVIOUS_COMMIT_DATE   "2019-10-08 21:00:32 +00:00"
-#define LLFIO_PREVIOUS_COMMIT_UNIQUE 8613f89f
->>>>>>> a8cf23e2
+#define LLFIO_PREVIOUS_COMMIT_UNIQUE 8613f89f